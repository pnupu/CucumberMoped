--- conflicted
+++ resolved
@@ -112,7 +112,7 @@
   isValidTokenAddress(address: string): boolean;
 }
 
-<<<<<<< HEAD
+
 // World ID interfaces
 export interface WorldIdVerificationParams {
   action: string;
@@ -142,7 +142,6 @@
   generateVerificationQRCodeBase64(userId: number, action?: string): Promise<string>;
   generateVerificationQRCodeSVG(userId: number, action?: string): Promise<string>;
   generateVerificationQRCodeBuffer(userId: number, action?: string): Promise<Buffer>;
-=======
 // Hedera-specific types for database storage
 export interface HederaTopic {
   id: string;
@@ -163,5 +162,4 @@
   runningHash?: string;
   createdAt: Date;
   updatedAt: Date;
->>>>>>> 5186c0f9
 } 